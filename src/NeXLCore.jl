--- conflicted
+++ resolved
@@ -63,11 +63,7 @@
 export Material # Material struct
 # export Base.keys # Element keys into Material
 export name # Material name
-<<<<<<< HEAD
-=======
 export rename # Copy a material and give the new material a new name.
-export tabulate # One or more Materials as a DataFrame
->>>>>>> d5c10e8a
 export Film # A thin film of Material
 export transmission # Transmission fraction through a Film
 export compare # Compare compositions as a DataFrame
